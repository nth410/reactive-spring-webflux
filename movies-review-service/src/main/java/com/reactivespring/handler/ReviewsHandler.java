package com.reactivespring.handler;

import com.reactivespring.domain.Review;
import com.reactivespring.exception.ReviewDataException;
import com.reactivespring.exception.ReviewNotFoundException;
import com.reactivespring.repository.ReviewReactiveRepository;
import lombok.extern.slf4j.Slf4j;
import org.springframework.beans.factory.annotation.Autowired;
import org.springframework.http.HttpStatus;
import org.springframework.http.MediaType;
import org.springframework.stereotype.Component;
import org.springframework.validation.BeanPropertyBindingResult;
import org.springframework.validation.Errors;
import org.springframework.web.reactive.function.server.ServerRequest;
import org.springframework.web.reactive.function.server.ServerResponse;
import reactor.core.publisher.Flux;
import reactor.core.publisher.Mono;
import reactor.core.publisher.Sinks;

import javax.validation.ConstraintViolation;
import javax.validation.Validator;
import java.util.stream.Collectors;

@Component
@Slf4j
public class ReviewsHandler {
    private ReviewReactiveRepository reviewReactiveRepository;
    //private ReviewValidator reviewValidator;

    Sinks.Many<Review> reviewsSink = Sinks.many().replay().latest();

    @Autowired
    private Validator validator;

    public ReviewsHandler(ReviewReactiveRepository reviewReactiveRepository) {
        this.reviewReactiveRepository = reviewReactiveRepository;
    }

 /*    public ReviewsHandler(ReviewReactiveRepository reviewReactiveRepository, ReviewValidator reviewValidator) {
        this.reviewReactiveRepository = reviewReactiveRepository;
        this.reviewValidator = reviewValidator;
    }*/


    static Mono<ServerResponse> notFound = ServerResponse.notFound().build();


    public Mono<ServerResponse> getReviews(ServerRequest serverRequest) {
        var movieInfoId = serverRequest.queryParam("movieInfoId");
        if (movieInfoId.isPresent()) {
            var reviews = reviewReactiveRepository.findReviewsByMovieInfoId(Long.valueOf(movieInfoId.get()));
            return buildReviewsResponse(reviews);
        } else {
            var reviews = reviewReactiveRepository.findAll();
            return buildReviewsResponse(reviews);
        }
    }

    private Mono<ServerResponse> buildReviewsResponse(Flux<Review> reviews) {
        return ServerResponse.ok()
                .body(reviews, Review.class);
    }

    public Mono<ServerResponse> addReview(ServerRequest serverRequest) {

        return serverRequest.bodyToMono(Review.class)
                .doOnNext(this::validate)
                .flatMap(review -> reviewReactiveRepository.save(review))
                .doOnNext(review -> {
                    reviewsSink.tryEmitNext(review);
                })
                .flatMap(savedReview ->
                        ServerResponse.status(HttpStatus.CREATED)
                                .bodyValue(savedReview));
    }

    private void validate(Review review) {
        Errors errors = new BeanPropertyBindingResult(review, "review");
       /* reviewValidator.validate(review, errors);
        if (errors.hasErrors()) {
            var errorMessage = errors.getAllErrors()
                    .stream()
                    .map(error -> error.getCode() + " : " + error.getDefaultMessage())
                    .sorted()
                    .collect(Collectors.joining(", "));
            log.info("errorMessage : {} ", errorMessage);
            throw new ReviewDataException(errorMessage);
        }*/

        var constraintViolations = validator.validate(review);
        log.info("constraintViolations : {} ", constraintViolations);
        if (constraintViolations.size() > 0) {
            var errorMessage = constraintViolations.stream()
                    .map(ConstraintViolation::getMessage)
                    .sorted()
                    .collect(Collectors.joining(", "));
            log.info("errorMessage : {} ", errorMessage);
            throw new ReviewDataException(errorMessage);
        }
    }

    public Mono<ServerResponse> updateReview(ServerRequest serverRequest) {

        var reviewId = serverRequest.pathVariable("id");

        var existingReview = reviewReactiveRepository.findById(reviewId);
        //.switchIfEmpty(Mono.error(new ReviewNotFoundException("Review not Found for the given Review Id")));

        return existingReview
                .flatMap(review -> serverRequest.bodyToMono(Review.class)
                        .map(reqReview -> {
                            review.setComment(reqReview.getComment());
                            review.setRating(reqReview.getRating());
                            return review;
                        })
                        .flatMap(reviewReactiveRepository::save)
                        .flatMap(savedReview ->
                                ServerResponse.status(HttpStatus.OK)
                                        .bodyValue(savedReview)))
                .switchIfEmpty(notFound)
                .log();


    }

    public Mono<ServerResponse> deleteReview(ServerRequest serverRequest) {
        var reviewId = serverRequest.pathVariable("id");
<<<<<<< HEAD
        return reviewReactiveRepository.findById(reviewId)
                .flatMap(review -> reviewReactiveRepository.deleteById(reviewId))
                .then(ServerResponse.noContent().build());

    }

    public Mono<ServerResponse> getReviewsStream(ServerRequest serverRequest) {
        return ServerResponse.ok()
                .contentType(MediaType.APPLICATION_NDJSON)
                .body(reviewsSink.asFlux(), Review.class)
                .log();

=======
        var existingReview =  reviewReactiveRepository.findById(reviewId)
                .switchIfEmpty(Mono.error(new ReviewNotFoundException("Review not Found for the given Review Id")));

        return existingReview
                .flatMap(review -> reviewReactiveRepository.deleteById(reviewId)
                .then(ServerResponse.noContent().build()));
>>>>>>> af9129c2

    }
}<|MERGE_RESOLUTION|>--- conflicted
+++ resolved
@@ -4,6 +4,7 @@
 import com.reactivespring.exception.ReviewDataException;
 import com.reactivespring.exception.ReviewNotFoundException;
 import com.reactivespring.repository.ReviewReactiveRepository;
+import com.reactivespring.validator.ReviewValidator;
 import lombok.extern.slf4j.Slf4j;
 import org.springframework.beans.factory.annotation.Autowired;
 import org.springframework.http.HttpStatus;
@@ -117,15 +118,13 @@
                         .flatMap(savedReview ->
                                 ServerResponse.status(HttpStatus.OK)
                                         .bodyValue(savedReview)))
-                .switchIfEmpty(notFound)
-                .log();
+                .switchIfEmpty(notFound);
 
 
     }
 
     public Mono<ServerResponse> deleteReview(ServerRequest serverRequest) {
         var reviewId = serverRequest.pathVariable("id");
-<<<<<<< HEAD
         return reviewReactiveRepository.findById(reviewId)
                 .flatMap(review -> reviewReactiveRepository.deleteById(reviewId))
                 .then(ServerResponse.noContent().build());
@@ -138,14 +137,6 @@
                 .body(reviewsSink.asFlux(), Review.class)
                 .log();
 
-=======
-        var existingReview =  reviewReactiveRepository.findById(reviewId)
-                .switchIfEmpty(Mono.error(new ReviewNotFoundException("Review not Found for the given Review Id")));
-
-        return existingReview
-                .flatMap(review -> reviewReactiveRepository.deleteById(reviewId)
-                .then(ServerResponse.noContent().build()));
->>>>>>> af9129c2
 
     }
 }